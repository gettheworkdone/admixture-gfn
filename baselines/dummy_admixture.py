"""Baseline training loop for the admixture graph environment."""

import functools
import logging
from pathlib import Path
from typing import Any, NamedTuple

import chex
import equinox as eqx
import hydra
import hydra.utils as hydra_utils
import jax
from jax import debug
import jax.numpy as jnp
import optax
from omegaconf import OmegaConf

import gfnx
from gfnx.environment.admixture import AdmixtureGraphEnvironment
from gfnx.reward.admixture import AdmixtureGraphRewardModule

log = logging.getLogger(__name__)
log.setLevel(logging.INFO)


class DummyPolicy(eqx.Module):
    """A simple MLP policy producing forward/backward logits."""

    encoder: eqx.nn.MLP
    fwd_head: eqx.nn.Linear
    bwd_head: eqx.nn.Linear

    def __init__(
        self,
        *,
        n_fwd_actions: int,
        n_bwd_actions: int,
        obs_dim: int,
        hidden_size: int,
        depth: int,
        key: jax.random.PRNGKey,
    ) -> None:
        keys = jax.random.split(key, 3)
        self.encoder = eqx.nn.MLP(
            in_size=obs_dim,
            out_size=hidden_size,
            width_size=hidden_size,
            depth=depth,
            key=keys[0],
        )
        self.fwd_head = eqx.nn.Linear(hidden_size, n_fwd_actions, key=keys[1])
        self.bwd_head = eqx.nn.Linear(hidden_size, n_bwd_actions, key=keys[2])

    def __call__(self, rng_key: jax.random.PRNGKey, obs: chex.Array) -> dict[str, chex.Array]:
        del rng_key  # Policy is deterministic given observations.
        obs_flat = obs.reshape(obs.shape[0], -1)
        hidden = jax.vmap(self.encoder)(obs_flat)
        hidden = jax.nn.relu(hidden)
        fwd_logits = jax.vmap(self.fwd_head)(hidden)
        bwd_logits = jax.vmap(self.bwd_head)(hidden)
        return {"fwd_logits": fwd_logits, "bwd_logits": bwd_logits}


class TrainState(NamedTuple):
    rng_key: jax.random.PRNGKey
    config: OmegaConf
    env: AdmixtureGraphEnvironment
    env_params: chex.Array
    model: DummyPolicy
    opt_state: optax.OptState
    optimizer: optax.GradientTransformation
    baseline: chex.Array


def _policy_wrapper(policy_static: Any):
    def _apply(rng_key: chex.PRNGKey, env_obs: gfnx.TObs, policy_params):
        policy = eqx.combine(policy_params, policy_static)
        outputs = policy(rng_key, env_obs)
        return outputs["fwd_logits"], outputs

    return _apply


@eqx.filter_jit
def train_step(idx: int, train_state: TrainState) -> TrainState:
    rng_key, sample_traj_key = jax.random.split(train_state.rng_key)
    policy_params, policy_static = eqx.partition(train_state.model, eqx.is_array)

    policy_fn = _policy_wrapper(policy_static)

    def loss_fn(policy_params, rollout_key):
        traj_data, _ = gfnx.utils.forward_rollout(
            rng_key=rollout_key,
            num_envs=train_state.config.num_envs,
            policy_fn=policy_fn,
            policy_params=policy_params,
            env=train_state.env,
            env_params=train_state.env_params,
        )

        mask = jnp.logical_not(traj_data.pad)
        traj_logprob = jnp.sum(
            traj_data.info["sampled_log_prob"] * mask,
            axis=1,
        )
        traj_entropy = jnp.sum(traj_data.info["entropy"] * mask, axis=1)
        log_rewards = jnp.sum(traj_data.log_gfn_reward, axis=1)

        baseline = jax.lax.stop_gradient(train_state.baseline)
        advantage = log_rewards - baseline

        entropy_coef = float(train_state.config.policy.entropy_coef)
        loss = -jnp.mean(advantage * traj_logprob + entropy_coef * traj_entropy)

        metrics = {
            "mean_log_reward": jnp.mean(log_rewards),
            "mean_entropy": jnp.mean(traj_entropy),
            "mean_logprob": jnp.mean(traj_logprob),
            "loss": loss,
        }
        return loss, metrics

    (loss, metrics), grads = eqx.filter_value_and_grad(loss_fn, has_aux=True)(
        policy_params, sample_traj_key
    )

    updates, opt_state = train_state.optimizer.update(
        grads, train_state.opt_state, params=policy_params
    )
    policy_params = optax.apply_updates(policy_params, updates)
    model = eqx.combine(policy_params, policy_static)

    momentum = float(train_state.config.policy.baseline_momentum)
    new_baseline = (1.0 - momentum) * train_state.baseline + momentum * metrics[
        "mean_log_reward"
    ]

    num_steps = jnp.int32(train_state.config.num_train_steps)
    print_every = jnp.int32(train_state.config.logging["tqdm_print_rate"])
    should_log = jnp.logical_or(
        jnp.equal(jnp.mod(idx, print_every), 0),
        jnp.equal(idx + 1, num_steps),
    )

    def _print(_: chex.Array) -> chex.Array:
        debug.print(
            "step {}/{} loss={:.3f} log_reward={:.3f} entropy={:.3f}",
            idx + 1,
            num_steps,
            loss,
            metrics["mean_log_reward"],
            metrics["mean_entropy"],
        )
        return jnp.array(0, dtype=jnp.int32)

    _ = jax.lax.cond(should_log, _print, lambda _: jnp.array(0, dtype=jnp.int32), jnp.array(0, dtype=jnp.int32))

    return TrainState(
        rng_key=rng_key,
        config=train_state.config,
        env=train_state.env,
        env_params=train_state.env_params,
        model=model,
        opt_state=opt_state,
        optimizer=train_state.optimizer,
        baseline=new_baseline,
    )


@hydra.main(
    config_path="configs/", config_name="dummy_admixture", version_base=None
)
def run_experiment(cfg: OmegaConf) -> None:
    log.info(OmegaConf.to_yaml(cfg))
    rng_key = jax.random.PRNGKey(cfg.seed)
    rng_key, env_init_key, policy_init_key = jax.random.split(rng_key, 3)
<<<<<<< HEAD

    snp_path = None
    if cfg.reward.snp_path:
        candidate = Path(hydra_utils.to_absolute_path(cfg.reward.snp_path))
        if candidate.is_file():
            snp_path = candidate
        else:
            log.warning(
                "Requested SNP dataset '%s' not found. Falling back to ArcticData.txt.",
                candidate,
            )

    reward_module = AdmixtureGraphRewardModule(snp_path=snp_path)
    log.info(
        "Initialising reward module with SNP override: %s",
        snp_path if snp_path is not None else "<default ArcticData.txt>",
    )
=======

    snp_path = None
    if cfg.reward.snp_path:
        candidate = Path(hydra_utils.to_absolute_path(cfg.reward.snp_path))
        if candidate.is_file():
            snp_path = candidate
        else:
            log.warning(
                "Requested SNP dataset '%s' not found. Falling back to ArcticData.txt.",
                candidate,
            )

    reward_module = AdmixtureGraphRewardModule(snp_path=snp_path)
>>>>>>> 30582c2c
    env = AdmixtureGraphEnvironment(
        num_leaves=cfg.environment.num_leaves,
        num_admx_nodes=cfg.environment.num_admx_nodes,
        reward_module=reward_module,
    )
    env_params = env.init(env_init_key)

    num_nodes = env.get_init_state(1).adjacency_matrix.shape[-1]
    obs_dim = num_nodes * num_nodes
<<<<<<< HEAD
    log.info(
        "Environment ready: %d nodes, forward actions=%d, backward actions=%d",
        num_nodes,
        env.action_space.n,
        env.backward_action_space.n,
    )
=======
>>>>>>> 30582c2c
    model = DummyPolicy(
        n_fwd_actions=env.action_space.n,
        n_bwd_actions=env.backward_action_space.n,
        obs_dim=obs_dim,
        hidden_size=cfg.policy.hidden_size,
        depth=cfg.policy.depth,
        key=policy_init_key,
<<<<<<< HEAD
    )
    log.info(
        "Policy parameters: hidden_size=%d depth=%d", cfg.policy.hidden_size, cfg.policy.depth
=======
>>>>>>> 30582c2c
    )

    optimizer = optax.adam(cfg.optimizer.learning_rate)
    params, _ = eqx.partition(model, eqx.is_array)
    opt_state = optimizer.init(params)
<<<<<<< HEAD
    log.info("Optimiser initialised with learning_rate=%s", cfg.optimizer.learning_rate)
=======
>>>>>>> 30582c2c

    train_state = TrainState(
        rng_key=rng_key,
        config=cfg,
        env=env,
        env_params=env_params,
        model=model,
        opt_state=opt_state,
        optimizer=optimizer,
        baseline=jnp.array(0.0, dtype=jnp.float32),
    )
<<<<<<< HEAD
=======

    train_state_params, train_state_static = eqx.partition(train_state, eqx.is_array)

    train_state_params, train_state_static = eqx.partition(train_state, eqx.is_array)
>>>>>>> 30582c2c

    train_state_params, train_state_static = eqx.partition(train_state, eqx.is_array)

    @functools.partial(jax.jit, donate_argnums=(1,))
    def train_step_wrapper(idx: int, train_state_params):
        train_state = eqx.combine(train_state_params, train_state_static)
        train_state = train_step(idx, train_state)
        train_state_params, _ = eqx.partition(train_state, eqx.is_array)
        return train_state_params

<<<<<<< HEAD
    log.info("Start training for %d steps with %d environments", cfg.num_train_steps, cfg.num_envs)
=======
    log.info("Start training")
>>>>>>> 30582c2c
    train_state_params = jax.lax.fori_loop(
        lower=0,
        upper=cfg.num_train_steps,
        body_fun=train_step_wrapper,
        init_val=train_state_params,
    )

    final_state = eqx.combine(train_state_params, train_state_static)
    final_params, final_static = eqx.partition(final_state.model, eqx.is_array)
    final_traj, _ = gfnx.utils.forward_rollout(
        rng_key=final_state.rng_key,
        num_envs=cfg.num_envs,
        policy_fn=_policy_wrapper(final_static),
        policy_params=final_params,
        env=final_state.env,
        env_params=final_state.env_params,
    )
    final_log_reward = jnp.mean(jnp.sum(final_traj.log_gfn_reward, axis=1))
    log.info("Finished training. Mean terminal log reward %.3f", float(final_log_reward))
    reward_module.close()
<<<<<<< HEAD


=======


>>>>>>> 30582c2c
if __name__ == "__main__":
    run_experiment()<|MERGE_RESOLUTION|>--- conflicted
+++ resolved
@@ -174,7 +174,6 @@
     log.info(OmegaConf.to_yaml(cfg))
     rng_key = jax.random.PRNGKey(cfg.seed)
     rng_key, env_init_key, policy_init_key = jax.random.split(rng_key, 3)
-<<<<<<< HEAD
 
     snp_path = None
     if cfg.reward.snp_path:
@@ -192,21 +191,6 @@
         "Initialising reward module with SNP override: %s",
         snp_path if snp_path is not None else "<default ArcticData.txt>",
     )
-=======
-
-    snp_path = None
-    if cfg.reward.snp_path:
-        candidate = Path(hydra_utils.to_absolute_path(cfg.reward.snp_path))
-        if candidate.is_file():
-            snp_path = candidate
-        else:
-            log.warning(
-                "Requested SNP dataset '%s' not found. Falling back to ArcticData.txt.",
-                candidate,
-            )
-
-    reward_module = AdmixtureGraphRewardModule(snp_path=snp_path)
->>>>>>> 30582c2c
     env = AdmixtureGraphEnvironment(
         num_leaves=cfg.environment.num_leaves,
         num_admx_nodes=cfg.environment.num_admx_nodes,
@@ -216,15 +200,6 @@
 
     num_nodes = env.get_init_state(1).adjacency_matrix.shape[-1]
     obs_dim = num_nodes * num_nodes
-<<<<<<< HEAD
-    log.info(
-        "Environment ready: %d nodes, forward actions=%d, backward actions=%d",
-        num_nodes,
-        env.action_space.n,
-        env.backward_action_space.n,
-    )
-=======
->>>>>>> 30582c2c
     model = DummyPolicy(
         n_fwd_actions=env.action_space.n,
         n_bwd_actions=env.backward_action_space.n,
@@ -232,21 +207,11 @@
         hidden_size=cfg.policy.hidden_size,
         depth=cfg.policy.depth,
         key=policy_init_key,
-<<<<<<< HEAD
-    )
-    log.info(
-        "Policy parameters: hidden_size=%d depth=%d", cfg.policy.hidden_size, cfg.policy.depth
-=======
->>>>>>> 30582c2c
     )
 
     optimizer = optax.adam(cfg.optimizer.learning_rate)
     params, _ = eqx.partition(model, eqx.is_array)
     opt_state = optimizer.init(params)
-<<<<<<< HEAD
-    log.info("Optimiser initialised with learning_rate=%s", cfg.optimizer.learning_rate)
-=======
->>>>>>> 30582c2c
 
     train_state = TrainState(
         rng_key=rng_key,
@@ -258,13 +223,10 @@
         optimizer=optimizer,
         baseline=jnp.array(0.0, dtype=jnp.float32),
     )
-<<<<<<< HEAD
-=======
 
     train_state_params, train_state_static = eqx.partition(train_state, eqx.is_array)
 
     train_state_params, train_state_static = eqx.partition(train_state, eqx.is_array)
->>>>>>> 30582c2c
 
     train_state_params, train_state_static = eqx.partition(train_state, eqx.is_array)
 
@@ -275,11 +237,7 @@
         train_state_params, _ = eqx.partition(train_state, eqx.is_array)
         return train_state_params
 
-<<<<<<< HEAD
-    log.info("Start training for %d steps with %d environments", cfg.num_train_steps, cfg.num_envs)
-=======
     log.info("Start training")
->>>>>>> 30582c2c
     train_state_params = jax.lax.fori_loop(
         lower=0,
         upper=cfg.num_train_steps,
@@ -300,12 +258,7 @@
     final_log_reward = jnp.mean(jnp.sum(final_traj.log_gfn_reward, axis=1))
     log.info("Finished training. Mean terminal log reward %.3f", float(final_log_reward))
     reward_module.close()
-<<<<<<< HEAD
-
-
-=======
-
-
->>>>>>> 30582c2c
+
+
 if __name__ == "__main__":
     run_experiment()