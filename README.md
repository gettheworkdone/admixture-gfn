# Admixture-GFN

Admixture-GFN experiments with Generative Flow Networks (GFlowNets) to sample
phylogenetic admixture graphs. The project draws on the inference pipeline from
[AdmixtureBayes](https://github.com/avaughn271/AdmixtureBayes)—which relies on a
Markov chain Monte Carlo (MCMC) sampler—and replaces the sampling procedure with
GFlowNet-based rollouts and policies. The goal is to maintain compatibility with
the allele count inputs and posterior analyses familiar to AdmixtureBayes users
while exploring a learning-based approach to exploring the graph space.

## How this differs from AdmixtureBayes

AdmixtureBayes follows a three-step workflow (`runMCMC`, `analyzeSamples`, and
`makePlots`) to build posterior samples of admixture graphs via tempered MCMC.
This repository keeps the same high-level structure but targets a different
sampling core:

* **Trajectory generation** – `gfnx.environment.admixture.AdmixtureGraphEnvironment`
  defines a vectorized JAX environment that constructs admixture graphs by
  applying forward and backward actions over adjacency matrices instead of the
  explicit MCMC proposals used in AdmixtureBayes.【F:src/gfnx/environment/admixture.py†L16-L120】
* **Rewards** – `gfnx.reward.admixture.AdmixtureGraphRewardModule` ports the
<<<<<<< HEAD
  Wishart-based likelihood components from AdmixtureBayes and now contains
  fully documented helper routines, bootstrap degree-of-freedom estimation,
  and verbose logging to surface every step of the reward calculation.【F:src/gfnx/reward/admixture.py†L1-L418】
* **Policies** – instead of hand-crafted proposal kernels, policies are neural
  networks (or simpler baselines) trained with REINFORCE-style updates to
  sample high-reward graphs via GFlowNet objectives.【F:baselines/dummy_admixture.py†L1-L213】
=======
  Wishart-based likelihood components from AdmixtureBayes so the learned
  policies optimise the same target distribution without running an MCMC
  chain.【F:src/gfnx/reward/admixture.py†L1-L140】
* **Policies** – instead of hand-crafted proposal kernels, policies are neural
  networks (or simpler baselines) trained to sample high-reward graphs via GFlowNet
  objectives.【F:baselines/dummy_admixture.py†L1-L109】
>>>>>>> 8c191c54

The accompanying AdmixtureBayes repository is the canonical reference for the
statistical model, input file format, and convergence diagnostics; this project
focuses on swapping the sampling machinery.

## Repository layout

```
baselines/        # Hydra-configured experiments and simple policy baselines
src/gfnx/         # Core GFlowNet environment, reward modules, networks, and utils
tests/            # Property and rollout tests for the environments
```

Key modules worth inspecting are `src/gfnx/base.py` for the abstract environment
API, `src/gfnx/utils/__init__.py` for rollout helpers, and `src/gfnx/networks/`
for policy architectures.

## Installation

<<<<<<< HEAD
1. Clone the repository and create the conda environment defined in
   `envs/admixture-gfn.yaml`:

   ```bash
   conda env create -f envs/admixture-gfn.yaml
   conda activate admixture-gfn
   ```

   The specification targets CPU-only execution (`jax[cpu]`) so it works on
   machines without a GPU. Feel free to swap the JAX wheel in the YAML file for
   a CUDA/ROCm build if acceleration is available.

2. Add the local sources to `PYTHONPATH` (or install `gfnx` as a package) so the
   baseline scripts can import the environment modules:

   ```bash
   export PYTHONPATH=$PWD/src
   ```
=======
1. Clone the repository and create a Python >=3.10 environment.
2. Install dependencies. A minimal setup looks like:

   ```bash
   pip install "jax[cpu]" chex jaxtyping equinox hydra-core jax-tqdm
   pip install networkx matplotlib numpy pandas scipy
   ```

   Adapt the JAX installation command to target CUDA/ROCm wheels if desired.
>>>>>>> 8c191c54

3. (Optional) Install developer tooling such as `pytest` for the unit tests.

## Quick start

The `baselines/dummy_admixture.py` script demonstrates end-to-end usage. It
<<<<<<< HEAD
initialises the GFlowNet environment, instantiates the reward module (printing
out the resolved SNP dataset and bootstrap statistics), and trains a small MLP
policy with a REINFORCE-style loss. Launch it with:
=======
initialises the GFlowNet environment and reward module, defines a simple uniform
policy, and runs a short rollout loop to sample trajectories. Launch it with:
>>>>>>> 8c191c54

```bash
python baselines/dummy_admixture.py
```

Hydra reads configuration from `baselines/configs/dummy_admixture.yaml`, so you
<<<<<<< HEAD
can override arguments via the command line (e.g. `python baselines/dummy_admixture.py environment.num_leaves=6`). The
training loop emits detailed per-step diagnostics via `jax.debug.print`, while
the Python logger surfaces environment and optimiser metadata before training
begins.【F:baselines/dummy_admixture.py†L109-L213】
=======
can override arguments via the command line (e.g. `python baselines/dummy_admixture.py environment.num_leaves=6`).
>>>>>>> 8c191c54

## Testing

Unit tests live under `tests/`. Run the entire suite with:

```bash
pytest
```

## Roadmap

The current focus is on validating the GFlowNet environment against known
AdmixtureBayes behaviour, scaling up policy models beyond the dummy baseline,
and implementing training objectives that mirror the target posterior. Future
work will include improved logging/visualisation to parallel the original
`analyzeSamples` and `makePlots` utilities.<|MERGE_RESOLUTION|>--- conflicted
+++ resolved
@@ -20,21 +20,12 @@
   applying forward and backward actions over adjacency matrices instead of the
   explicit MCMC proposals used in AdmixtureBayes.【F:src/gfnx/environment/admixture.py†L16-L120】
 * **Rewards** – `gfnx.reward.admixture.AdmixtureGraphRewardModule` ports the
-<<<<<<< HEAD
-  Wishart-based likelihood components from AdmixtureBayes and now contains
-  fully documented helper routines, bootstrap degree-of-freedom estimation,
-  and verbose logging to surface every step of the reward calculation.【F:src/gfnx/reward/admixture.py†L1-L418】
-* **Policies** – instead of hand-crafted proposal kernels, policies are neural
-  networks (or simpler baselines) trained with REINFORCE-style updates to
-  sample high-reward graphs via GFlowNet objectives.【F:baselines/dummy_admixture.py†L1-L213】
-=======
   Wishart-based likelihood components from AdmixtureBayes so the learned
   policies optimise the same target distribution without running an MCMC
   chain.【F:src/gfnx/reward/admixture.py†L1-L140】
 * **Policies** – instead of hand-crafted proposal kernels, policies are neural
   networks (or simpler baselines) trained to sample high-reward graphs via GFlowNet
   objectives.【F:baselines/dummy_admixture.py†L1-L109】
->>>>>>> 8c191c54
 
 The accompanying AdmixtureBayes repository is the canonical reference for the
 statistical model, input file format, and convergence diagnostics; this project
@@ -54,26 +45,6 @@
 
 ## Installation
 
-<<<<<<< HEAD
-1. Clone the repository and create the conda environment defined in
-   `envs/admixture-gfn.yaml`:
-
-   ```bash
-   conda env create -f envs/admixture-gfn.yaml
-   conda activate admixture-gfn
-   ```
-
-   The specification targets CPU-only execution (`jax[cpu]`) so it works on
-   machines without a GPU. Feel free to swap the JAX wheel in the YAML file for
-   a CUDA/ROCm build if acceleration is available.
-
-2. Add the local sources to `PYTHONPATH` (or install `gfnx` as a package) so the
-   baseline scripts can import the environment modules:
-
-   ```bash
-   export PYTHONPATH=$PWD/src
-   ```
-=======
 1. Clone the repository and create a Python >=3.10 environment.
 2. Install dependencies. A minimal setup looks like:
 
@@ -83,35 +54,21 @@
    ```
 
    Adapt the JAX installation command to target CUDA/ROCm wheels if desired.
->>>>>>> 8c191c54
 
 3. (Optional) Install developer tooling such as `pytest` for the unit tests.
 
 ## Quick start
 
 The `baselines/dummy_admixture.py` script demonstrates end-to-end usage. It
-<<<<<<< HEAD
-initialises the GFlowNet environment, instantiates the reward module (printing
-out the resolved SNP dataset and bootstrap statistics), and trains a small MLP
-policy with a REINFORCE-style loss. Launch it with:
-=======
 initialises the GFlowNet environment and reward module, defines a simple uniform
 policy, and runs a short rollout loop to sample trajectories. Launch it with:
->>>>>>> 8c191c54
 
 ```bash
 python baselines/dummy_admixture.py
 ```
 
 Hydra reads configuration from `baselines/configs/dummy_admixture.yaml`, so you
-<<<<<<< HEAD
-can override arguments via the command line (e.g. `python baselines/dummy_admixture.py environment.num_leaves=6`). The
-training loop emits detailed per-step diagnostics via `jax.debug.print`, while
-the Python logger surfaces environment and optimiser metadata before training
-begins.【F:baselines/dummy_admixture.py†L109-L213】
-=======
 can override arguments via the command line (e.g. `python baselines/dummy_admixture.py environment.num_leaves=6`).
->>>>>>> 8c191c54
 
 ## Testing
 
